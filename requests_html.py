--- conflicted
+++ resolved
@@ -350,12 +350,7 @@
         Warning: the first time you run this method, it will download
         Chromium into your home directory (``~/.pyppeteer``).
         """
-<<<<<<< HEAD
-
-        async def _async_render(*, url: str, script: str = None, scrolldown, sleep: int):
-=======
         async def _async_render(*, url: str, script: str = None, scrolldown, sleep: int, reload: bool = True, content: Optional[str]):
->>>>>>> e9c162f5
             try:
                 browser = pyppeteer.launch(headless=True)
                 page = await browser.newPage()
